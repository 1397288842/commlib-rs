// Copyright 2014 The Rust Project Developers. See the COPYRIGHT
// file at the top-level directory of this distribution and at
// http://rust-lang.org/COPYRIGHT.
//
// Licensed under the Apache License, Version 2.0 <LICENSE-APACHE or
// http://www.apache.org/licenses/LICENSE-2.0> or the MIT license
// <LICENSE-MIT or http://opensource.org/licenses/MIT>, at your
// option. This file may not be copied, modified, or distributed
// except according to those terms.

//! A thread pool used to execute functions in parallel.
//!
//! Spawns a specified number of worker threads and replenishes the pool if any worker threads
//! panic.
//!
//! # Examples
//!
//! ## Synchronized with a channel
//!
//! Every thread sends one message over the channel, which then is collected with the `take()`.
//!
//! ```rust, no_run
//! use crossbeam::channel;
//! use commlib::utils::ThreadPool;
//!
//! let n_workers = 4;
//! let n_jobs = 8;
//! let pool = ThreadPool::new(n_workers);
//!
//! let (tx, rx) = channel::unbounded();
//! for _ in 0..n_jobs {
//!     let tx = tx.clone();
//!     pool.execute(0, move|| {
//!         tx.send(1).expect("channel will be there waiting for the pool");
//!     });
//! }
//!
//! assert_eq!(rx.iter().take(n_jobs).fold(0, |a, b| a + b), 8);
//! ```
//!
//! ## Synchronized with a barrier
//!
//! Keep in mind, if a barrier synchronizes more jobs than you have workers in the pool,
//! you will end up with a [deadlock](https://en.wikipedia.org/wiki/Deadlock)
//! at the barrier which is [not considered unsafe](
//! https://doc.rust-lang.org/reference/behavior-not-considered-unsafe.html).
//!
//! ```rust, no_run
//! use commlib::utils::ThreadPool;
//! use std::sync::{Arc, Barrier};
//! use std::sync::atomic::{AtomicUsize, Ordering};
//!
//! // create at least as many workers as jobs or you will deadlock yourself
//! let n_workers = 42;
//! let n_jobs = 23;
//! let pool = ThreadPool::new(n_workers);
//! let an_atomic = Arc::new(AtomicUsize::new(0));
//!
//! assert!(n_jobs <= n_workers, "too many jobs, will deadlock");
//!
//! // create a barrier that waits for all jobs plus the starter thread
//! let barrier = Arc::new(Barrier::new(n_jobs + 1));
//! for _ in 0..n_jobs {
//!     let barrier = barrier.clone();
//!     let an_atomic = an_atomic.clone();
//!
//!     pool.execute(0, move|| {
//!         // do the heavy work
//!         an_atomic.fetch_add(1, Ordering::Relaxed);
//!
//!         // then wait for the other threads
//!         barrier.wait();
//!     });
//! }
//!
//! // wait for the threads to finish the work
//! barrier.wait();
//! assert_eq!(an_atomic.load(Ordering::SeqCst), /* n_jobs = */ 23);
//! ```

use crossbeam::channel::{self, Receiver, Sender};
use parking_lot::{Condvar, Mutex};
use std::fmt;
use std::sync::atomic::{AtomicUsize, Ordering};
use std::sync::Arc;

use std::thread;

trait FnBox {
    fn call_box(self: Box<Self>);
}

impl<F: FnOnce()> FnBox for F {
    fn call_box(self: Box<F>) {
        (*self)()
    }
}

type Thunk<'a> = Box<dyn FnBox + Send + 'a>;

struct Sentinel {
    shared_data: Arc<ThreadPoolSharedData>,
    rx: Receiver<Thunk<'static>>,
    active: bool,
}

impl Sentinel {
    fn new(shared_data: &Arc<ThreadPoolSharedData>, rx: Receiver<Thunk<'static>>) -> Sentinel {
        Sentinel {
            shared_data: shared_data.clone(),
            rx,
            active: true,
        }
    }

    /// Cancel and destroy this sentinel.
    fn cancel(mut self) {
        self.active = false;
    }
}

impl Drop for Sentinel {
    fn drop(&mut self) {
        if self.active {
            self.shared_data.active_count.fetch_sub(1, Ordering::SeqCst);
            if thread::panicking() {
                self.shared_data.panic_count.fetch_add(1, Ordering::SeqCst);
            }
            self.shared_data.no_work_notify_all();
            spawn_in_pool(self.shared_data.clone(), self.rx.clone())
        }
    }
}

/// [`ThreadPool`] factory, which can be used in order to configure the properties of the
/// [`ThreadPool`].
///
/// The three configuration options available:
///
/// * `num_threads`: maximum number of threads that will be alive at any given moment by the built
///   [`ThreadPool`]
/// * `thread_name`: thread name for each of the threads spawned by the built [`ThreadPool`]
/// * `thread_stack_size`: stack size (in bytes) for each of the threads spawned by the built
///   [`ThreadPool`]
///
/// [`ThreadPool`]: struct.ThreadPool.html
///
/// # Examples
///
/// Build a [`ThreadPool`] that uses a maximum of eight threads simultaneously and each thread has
/// a 8 MB stack size:
///
/// ```rust, no_run
/// let pool = commlib::utils::ThreadPoolBuilder::new()
///     .num_threads(8)
///     .thread_stack_size(8_000_000)
///     .build();
/// ```
#[derive(Clone, Default)]
pub struct Builder {
    num_threads: Option<usize>,
    thread_name: Option<String>,
    thread_stack_size: Option<usize>,
}

impl Builder {
    /// Initiate a new [`Builder`].
    ///
    /// [`Builder`]: struct.Builder.html
    ///
    /// # Examples
    ///
    /// ```rust, no_run
    /// let builder = commlib::utils::ThreadPoolBuilder::new();
    /// ```
    pub fn new() -> Builder {
        Builder {
            num_threads: None,
            thread_name: None,
            thread_stack_size: None,
        }
    }

    /// Set the maximum number of worker-threads that will be alive at any given moment by the built
    /// [`ThreadPool`]. If not specified, defaults the number of threads to the number of CPUs.
    ///
    /// [`ThreadPool`]: struct.ThreadPool.html
    ///
    /// # Panics
    ///
    /// This method will panic if `num_threads` is 0.
    ///
    /// # Examples
    ///
    /// No more than eight threads will be alive simultaneously for this pool:
    ///
    /// ```rust, no_run
    /// use std::thread;
    ///
    /// let pool = commlib::utils::ThreadPoolBuilder::new()
    ///     .num_threads(8)
    ///     .build();
    ///
    /// for _ in 0..100 {
    ///     pool.execute(0, || {
    ///         println!("Hello from a worker thread!")
    ///     })
    /// }
    /// ```
    pub fn num_threads(mut self, num_threads: usize) -> Builder {
        assert!(num_threads > 0);
        self.num_threads = Some(num_threads);
        self
    }

    /// Set the thread name for each of the threads spawned by the built [`ThreadPool`]. If not
    /// specified, threads spawned by the thread pool will be unnamed.
    ///
    /// [`ThreadPool`]: struct.ThreadPool.html
    ///
    /// # Examples
    ///
    /// Each thread spawned by this pool will have the name "foo":
    ///
    /// ```rust, no_run
    /// use std::thread;
    ///
    /// let pool = commlib::utils::ThreadPoolBuilder::new()
    ///     .thread_name("foo".into())
    ///     .build();
    ///
    /// for _ in 0..100 {
    ///     pool.execute(0, || {
    ///         assert_eq!(thread::current().name(), Some("foo"));
    ///     })
    /// }
    /// ```
    pub fn thread_name(mut self, name: String) -> Builder {
        self.thread_name = Some(name);
        self
    }

    /// Set the stack size (in bytes) for each of the threads spawned by the built [`ThreadPool`].
    /// If not specified, threads spawned by the thread_pool will have a stack size [as specified in
    /// the `std::thread` documentation][thread].
    ///
    /// [thread]: https://doc.rust-lang.org/nightly/std/thread/index.html#stack-size
    /// [`ThreadPool`]: struct.ThreadPool.html
    ///
    /// # Examples
    ///
    /// Each thread spawned by this pool will have a 4 MB stack:
    ///
    /// ```rust, no_run
    /// let pool = commlib::utils::ThreadPoolBuilder::new()
    ///     .thread_stack_size(4_000_000)
    ///     .build();
    ///
    /// for _ in 0..100 {
    ///     pool.execute(0, || {
    ///         println!("This thread has a 4 MB stack size!");
    ///     })
    /// }
    /// ```
    pub fn thread_stack_size(mut self, size: usize) -> Builder {
        self.thread_stack_size = Some(size);
        self
    }

    /// Finalize the [`Builder`] and build the [`ThreadPool`].
    ///
    /// [`Builder`]: struct.Builder.html
    /// [`ThreadPool`]: struct.ThreadPool.html
    ///
    /// # Examples
    ///
    /// ```rust, no_run
    /// let pool = commlib::utils::ThreadPoolBuilder::new()
    ///     .num_threads(8)
    ///     .thread_stack_size(4_000_000)
    ///     .build();
    /// ```
    pub fn build(self) -> ThreadPool {
        let num_threads = self.num_threads.unwrap_or_else(num_cpus::get);

        let shared_data = Arc::new(ThreadPoolSharedData {
            name: self.thread_name,
            empty_condvar: Condvar::new(),
            empty_trigger: Mutex::new(()),
            join_generation: AtomicUsize::new(0),
            queued_count: AtomicUsize::new(0),
            total_count: AtomicUsize::new(0),
            active_count: AtomicUsize::new(0),
            max_thread_count: AtomicUsize::new(num_threads),
            panic_count: AtomicUsize::new(0),
            stack_size: self.thread_stack_size,

            round_robin_id: AtomicUsize::new(0),
        });

        // Threadpool threads
        let mut jobs = Vec::new();
        for _ in 0..num_threads {
            let (tx, rx) = channel::unbounded::<Thunk<'static>>();
            spawn_in_pool(shared_data.clone(), rx);
            jobs.push(tx);
        }

        ThreadPool {
            job_tx_vec: jobs,
            shared_data,
        }
    }
}

struct ThreadPoolSharedData {
    name: Option<String>,
    empty_trigger: Mutex<()>,
    empty_condvar: Condvar,
    join_generation: AtomicUsize,
    queued_count: AtomicUsize,
    total_count: AtomicUsize,
    active_count: AtomicUsize,
    max_thread_count: AtomicUsize,
    panic_count: AtomicUsize,
    stack_size: Option<usize>,

    //
    round_robin_id: AtomicUsize,
}

impl ThreadPoolSharedData {
    #[inline(always)]
    fn has_work(&self) -> bool {
        self.queued_count.load(Ordering::SeqCst) > 0 || self.active_count.load(Ordering::SeqCst) > 0
    }

    /// Notify all observers joining this pool if there is no more work to do.
    fn no_work_notify_all(&self) {
        if !self.has_work() {
            *self.empty_trigger.lock();
            self.empty_condvar.notify_all();
        }
    }
}

/// Abstraction of a thread pool for basic parallelism.
pub struct ThreadPool {
    // How the thread_pool communicates with subthreads.
    //
    // This is the only such Sender, so when it is dropped all subthreads will
    // quit.
    job_tx_vec: Vec<Sender<Thunk<'static>>>,
    shared_data: Arc<ThreadPoolSharedData>,
}

impl ThreadPool {
    /// Creates a new thread pool capable of executing `num_threads` number of jobs concurrently.
    ///
    /// # Panics
    ///
    /// This function will panic if `num_threads` is 0.
    ///
    /// # Examples
    ///
    /// Create a new thread pool capable of executing four jobs concurrently:
    ///
    /// ```rust, no_run
    /// use commlib::utils::ThreadPool;
    ///
    /// let pool = ThreadPool::new(4);
    /// ```
    pub fn new(num_threads: usize) -> ThreadPool {
        Builder::new().num_threads(num_threads).build()
    }

    /// Creates a new thread pool capable of executing `num_threads` number of jobs concurrently.
    /// Each thread will have the [name][thread name] `name`.
    ///
    /// # Panics
    ///
    /// This function will panic if `num_threads` is 0.
    ///
    /// # Examples
    ///
    /// ```rust, no_run
    /// use std::thread;
    /// use commlib::utils::ThreadPool;
    ///
    /// let pool = ThreadPool::with_name("worker".into(), 2);
    /// for _ in 0..2 {
    ///     pool.execute(0, || {
    ///         assert_eq!(
    ///             thread::current().name(),
    ///             Some("worker")
    ///         );
    ///     });
    /// }
    /// pool.join();
    /// ```
    ///
    /// [thread name]: https://doc.rust-lang.org/std/thread/struct.Thread.html#method.name
    pub fn with_name(name: String, num_threads: usize) -> ThreadPool {
        Builder::new()
            .num_threads(num_threads)
            .thread_name(name)
            .build()
    }

    /// Executes the function `job` on a thread in the pool.
    ///
    /// # Examples
    ///
    /// Execute four jobs on a thread pool that can run two jobs concurrently:
    ///
    /// ```rust, no_run
    /// use commlib::utils::ThreadPool;
    ///
    /// let pool = ThreadPool::new(2);
    /// pool.execute(0, || println!("hello"));
    /// pool.execute(0, || println!("world"));
    /// pool.execute(0, || println!("foo"));
    /// pool.execute(0, || println!("bar"));
    /// pool.join();
    /// ```
    pub fn execute<F>(&self, pos: usize, job: F)
    where
        F: FnOnce() + Send + 'static,
    {
        let num_job_tx = self.job_tx_vec.len();
        assert!(num_job_tx >= 1);

        self.shared_data.queued_count.fetch_add(1, Ordering::SeqCst);
        self.shared_data.total_count.fetch_add(1, Ordering::Relaxed);

        let pos = pos % num_job_tx;
        let job_tx = &self.job_tx_vec[pos];
        job_tx
            .send(Box::new(job))
            .expect("ThreadPool::execute unable to send job into queue.");
    }

    /// Executes the function `job` on a thread in the pool with round-robin scheduling.
    pub fn execute_rr<F>(&self, job: F)
    where
        F: FnOnce() + Send + 'static,
    {
        let pos = self
            .shared_data
            .round_robin_id
            .fetch_add(1, Ordering::SeqCst);
        self.execute(pos, job);
    }

    /// Returns the number of jobs waiting to executed in the pool.
    ///
    /// # Examples
    ///
    /// ```rust, no_run
    /// use commlib::utils::ThreadPool;
    /// use std::time::Duration;
    /// use std::thread::sleep;
    ///
    /// let pool = ThreadPool::new(2);
    /// for _ in 0..10 {
    ///     pool.execute(0, || {
    ///         sleep(Duration::from_secs(100));
    ///     });
    /// }
    ///
    /// sleep(Duration::from_secs(1)); // wait for threads to start
    /// assert_eq!(8, pool.queued_count());
    /// ```
    #[inline(always)]
    pub fn queued_count(&self) -> usize {
        self.shared_data.queued_count.load(Ordering::Relaxed)
    }

    /// Returns the number of total jobs already executed in the pool.
<<<<<<< HEAD
    #[inline(always)]
=======
>>>>>>> 6ef5c8fd
    pub fn total_count(&self) -> usize {
        self.shared_data.total_count.load(Ordering::Relaxed)
    }

    /// Returns the number of currently active threads.
    ///
    /// # Examples
    ///
    /// ```rust, no_run
    /// use commlib::utils::ThreadPool;
    /// use std::time::Duration;
    /// use std::thread::sleep;
    ///
    /// let pool = ThreadPool::new(4);
    /// for _ in 0..10 {
    ///     pool.execute(0, move || {
    ///         sleep(Duration::from_secs(100));
    ///     });
    /// }
    ///
    /// sleep(Duration::from_secs(1)); // wait for threads to start
    /// assert_eq!(4, pool.active_count());
    /// ```
    #[inline(always)]
    pub fn active_count(&self) -> usize {
        self.shared_data.active_count.load(Ordering::SeqCst)
    }

    /// Returns the maximum number of threads the pool will execute concurrently.
    ///
    /// # Examples
    ///
    /// ```rust, no_run
    /// use commlib::utils::ThreadPool;
    ///
    /// let mut pool = ThreadPool::new(4);
    /// assert_eq!(4, pool.max_count());
    /// ```
    #[inline(always)]
    pub fn max_count(&self) -> usize {
        self.shared_data.max_thread_count.load(Ordering::Relaxed)
    }

    /// Returns the number of panicked threads over the lifetime of the pool.
    ///
    /// # Examples
    ///
    /// ```rust, no_run
    /// use commlib::utils::ThreadPool;
    ///
    /// let pool = ThreadPool::new(4);
    /// for n in 0..10 {
    ///     pool.execute(0, move || {
    ///         // simulate a panic
    ///         if n % 2 == 0 {
    ///             panic!()
    ///         }
    ///     });
    /// }
    /// pool.join();
    ///
    /// assert_eq!(5, pool.panic_count());
    /// ```
    #[inline(always)]
    pub fn panic_count(&self) -> usize {
        self.shared_data.panic_count.load(Ordering::Relaxed)
    }

    /// Block the current thread until all jobs in the pool have been executed.
    ///
    /// Calling `join` on an empty pool will cause an immediate return.
    /// `join` may be called from multiple threads concurrently.
    /// A `join` is an atomic point in time. All threads joining before the join
    /// event will exit together even if the pool is processing new jobs by the
    /// time they get scheduled.
    ///
    /// Calling `join` from a thread within the pool will cause a deadlock. This
    /// behavior is considered safe.
    ///
    /// # Examples
    ///
    /// ```rust, no_run
    /// use commlib::utils::ThreadPool;
    /// use std::sync::Arc;
    /// use std::sync::atomic::{AtomicUsize, Ordering};
    ///
    /// let pool = ThreadPool::new(8);
    /// let test_count = Arc::new(AtomicUsize::new(0));
    ///
    /// for _ in 0..42 {
    ///     let test_count = test_count.clone();
    ///     pool.execute(0, move || {
    ///         test_count.fetch_add(1, Ordering::Relaxed);
    ///     });
    /// }
    ///
    /// pool.join();
    /// assert_eq!(42, test_count.load(Ordering::Relaxed));
    /// ```
    pub fn join(&self) {
        // fast path requires no mutex
        if self.shared_data.has_work() == false {
            return ();
        }

        let generation = self.shared_data.join_generation.load(Ordering::SeqCst);
        let mut lock = self.shared_data.empty_trigger.lock();

        while generation == self.shared_data.join_generation.load(Ordering::Relaxed)
            && self.shared_data.has_work()
        {
            self.shared_data.empty_condvar.wait(&mut lock);
        }

        // increase generation if we are the first thread to come out of the loop
        let _ = self.shared_data.join_generation.compare_exchange(
            generation,
            generation.wrapping_add(1),
            Ordering::SeqCst,
            Ordering::SeqCst,
        );
    }
}

impl Clone for ThreadPool {
    /// Cloning a pool will create a new handle to the pool.
    /// The behavior is similar to [Arc](https://doc.rust-lang.org/stable/std/sync/struct.Arc.html).
    ///
    /// We could for example submit jobs from multiple threads concurrently.
    ///
    /// ```rust, no_run
    /// use crossbeam::channel;
    /// use std::thread;
    /// use commlib::utils::ThreadPool;
    ///
    /// let pool = ThreadPool::with_name("clone example".into(), 2);
    ///
    /// let results = (0..2)
    ///     .map(|i| {
    ///         let pool = pool.clone();
    ///         thread::spawn(move || {
    ///             let (tx, rx) = channel::unbounded();
    ///             for i in 1..12 {
    ///                 let tx = tx.clone();
    ///                 pool.execute(0, move || {
    ///                     tx.send(i).expect("channel will be waiting");
    ///                 });
    ///             }
    ///             drop(tx);
    ///             if i == 0 {
    ///                 rx.iter().fold(0, |accumulator, element| accumulator + element)
    ///             } else {
    ///                 rx.iter().fold(1, |accumulator, element| accumulator * element)
    ///             }
    ///         })
    ///     })
    ///     .map(|join_handle| join_handle.join().expect("collect results from threads"))
    ///     .collect::<Vec<usize>>();
    ///
    /// assert_eq!(vec![66, 39916800], results);
    /// ```
    fn clone(&self) -> ThreadPool {
        ThreadPool {
            job_tx_vec: self.job_tx_vec.clone(),
            shared_data: self.shared_data.clone(),
        }
    }
}

/// Create a thread pool with one thread per CPU.
/// On machines with hyperthreading,
/// this will create one thread per hyperthread.
impl Default for ThreadPool {
    fn default() -> Self {
        ThreadPool::new(num_cpus::get())
    }
}

impl fmt::Debug for ThreadPool {
    fn fmt(&self, f: &mut fmt::Formatter) -> fmt::Result {
        f.debug_struct("ThreadPool")
            .field("name", &self.shared_data.name)
            .field("queued_count", &self.queued_count())
            .field("total_count", &self.total_count())
            .field("active_count", &self.active_count())
            .field("max_count", &self.max_count())
            .finish()
    }
}

impl PartialEq for ThreadPool {
    /// Check if you are working with the same pool
    ///
    /// ```rust, no_run
    /// use commlib::utils::ThreadPool;
    ///
    /// let a = ThreadPool::new(2);
    /// let b = ThreadPool::new(2);
    ///
    /// assert_eq!(a, a);
    /// assert_eq!(b, b);
    ///
    /// # // TODO: change this to assert_ne in the future
    /// assert!(a != b);
    /// assert!(b != a);
    /// ```
    fn eq(&self, other: &ThreadPool) -> bool {
        let a: &ThreadPoolSharedData = &*self.shared_data;
        let b: &ThreadPoolSharedData = &*other.shared_data;
        a as *const ThreadPoolSharedData == b as *const ThreadPoolSharedData
        // with rust 1.17 and late:
        // Arc::ptr_eq(&self.shared_data, &other.shared_data)
    }
}
impl Eq for ThreadPool {}

fn spawn_in_pool(shared_data: Arc<ThreadPoolSharedData>, rx: Receiver<Thunk<'static>>) {
    let mut builder = thread::Builder::new();
    if let Some(ref name) = shared_data.name {
        builder = builder.name(name.clone());
    }
    if let Some(ref stack_size) = shared_data.stack_size {
        builder = builder.stack_size(stack_size.to_owned());
    }
    builder
        .spawn(move || {
            // Will spawn a new thread on panic unless it is cancelled.
            let sentinel = Sentinel::new(&shared_data, rx.clone());

            loop {
                // Shutdown this thread if the pool has become smaller
                let thread_counter_val = shared_data.active_count.load(Ordering::Acquire);
                let max_thread_count_val = shared_data.max_thread_count.load(Ordering::Relaxed);
                if thread_counter_val >= max_thread_count_val {
                    break;
                }

                //
                let message = rx.recv();
                let job = match message {
                    Ok(job) => job,
                    // The ThreadPool was dropped.
                    Err(..) => break,
                };

                // Do not allow IR around the job execution
                shared_data.active_count.fetch_add(1, Ordering::SeqCst);
                shared_data.queued_count.fetch_sub(1, Ordering::SeqCst);

                job.call_box();

                shared_data.active_count.fetch_sub(1, Ordering::SeqCst);
                shared_data.no_work_notify_all();
            }

            sentinel.cancel();
        })
        .unwrap();
}

#[cfg(test)]
mod test {
    use std::sync::atomic::{AtomicUsize, Ordering};
    use std::sync::{Arc, Barrier};
    use std::thread::{self, sleep};
    use std::time::Duration;

    use super::ThreadPool;

    const TEST_TASKS: usize = 4;

    #[test]
    fn test_active_count() {
        let pool = ThreadPool::new(TEST_TASKS);
        for i in 0..2 * TEST_TASKS {
            pool.execute(i, move || loop {
                sleep(Duration::from_secs(2))
            });
        }
        sleep(Duration::from_secs(1));
        let active_count = pool.active_count();
        assert_eq!(active_count, TEST_TASKS);
        let initialized_count = pool.max_count();
        assert_eq!(initialized_count, TEST_TASKS);
    }

    #[test]
    fn test_works() {
        let pool = ThreadPool::new(TEST_TASKS);

        let (tx, rx) = std::sync::mpsc::channel();
        for _ in 0..TEST_TASKS {
            let tx = tx.clone();
            pool.execute(0, move || {
                tx.send(1).unwrap();
            });
        }

        assert_eq!(rx.iter().take(TEST_TASKS).fold(0, |a, b| a + b), TEST_TASKS);
    }

    #[test]
    #[should_panic]
    fn test_zero_tasks_panic() {
        ThreadPool::new(0);
    }

    #[test]
    fn test_recovery_from_subtask_panic() {
        let pool = ThreadPool::new(TEST_TASKS);

        // Panic all the existing threads.
        for _ in 0..TEST_TASKS {
            pool.execute(0, move || panic!("Ignore this panic, it must!"));
        }
        pool.join();

        assert_eq!(pool.panic_count(), TEST_TASKS);

        // Ensure new threads were spawned to compensate.
        let (tx, rx) = std::sync::mpsc::channel();
        for _ in 0..TEST_TASKS {
            let tx = tx.clone();
            pool.execute(0, move || {
                tx.send(1).unwrap();
            });
        }

        assert_eq!(rx.iter().take(TEST_TASKS).fold(0, |a, b| a + b), TEST_TASKS);
    }

    #[test]
    fn test_should_not_panic_on_drop_if_subtasks_panic_after_drop() {
        let pool = ThreadPool::new(TEST_TASKS);
        let waiter = Arc::new(Barrier::new(TEST_TASKS + 1));

        // Panic all the existing threads in a bit.
        for i in 0..TEST_TASKS {
            let waiter = waiter.clone();
            pool.execute(i, move || {
                waiter.wait();
                panic!("Ignore this panic, it should!");
            });
        }

        drop(pool);

        // Kick off the failure.
        waiter.wait();
    }

    #[test]
    fn test_massive_task_creation() {
        let test_tasks = TEST_TASKS * 1;

        let pool = ThreadPool::new(TEST_TASKS);
        let b0 = Arc::new(Barrier::new(TEST_TASKS + 1));
        let b1 = Arc::new(Barrier::new(TEST_TASKS + 1));

        let (tx, rx) = std::sync::mpsc::channel();

        for i in 0..test_tasks {
            let tx = tx.clone();
            let (b0, b1) = (b0.clone(), b1.clone());

            pool.execute(i, move || {
                // Wait until the pool has been filled once.
                if i < TEST_TASKS {
                    b0.wait();
                    // wait so the pool can be measured
                    b1.wait();
                }

                let _ = tx.send(1).is_ok();
            });
        }

        b0.wait();
        assert_eq!(pool.active_count(), TEST_TASKS);
        b1.wait();

        assert_eq!(rx.iter().take(test_tasks).fold(0, |a, b| a + b), test_tasks);
        pool.join();

        let atomic_active_count = pool.active_count();
        assert!(
            atomic_active_count == 0,
            "atomic_active_count: {}",
            atomic_active_count
        );
    }

    #[test]
    fn test_name() {
        let name = "test";
        let pool = ThreadPool::with_name(name.to_owned(), 2);
        let (tx, rx) = std::sync::mpsc::sync_channel(0);

        // initial thread should share the name "test"
        for _ in 0..2 {
            let tx = tx.clone();
            pool.execute(0, move || {
                let name = thread::current().name().unwrap().to_owned();
                tx.send(name).unwrap();
            });
        }

        // recover thread should share the name "test" too.
        pool.execute(0, move || {
            let name = thread::current().name().unwrap().to_owned();
            tx.send(name).unwrap();
        });

        for thread_name in rx.iter().take(4) {
            assert_eq!(name, thread_name);
        }
    }

    #[test]
    fn test_debug() {
        let pool = ThreadPool::new(4);
        let debug = format!("{:?}", pool);
        assert_eq!(
            debug,
            "ThreadPool { name: None, queued_count: 0, total_count: 0, active_count: 0, max_count: 4 }"
        );

        let pool = ThreadPool::with_name("hello".into(), 4);
        let debug = format!("{:?}", pool);
        assert_eq!(
            debug,
            "ThreadPool { name: Some(\"hello\"), queued_count: 0, total_count: 0, active_count: 0, max_count: 4 }"
        );

        let pool = ThreadPool::new(4);
        pool.execute(0, move || sleep(Duration::from_secs(10)));
        sleep(Duration::from_secs(1));
        let debug = format!("{:?}", pool);
        if 1 == pool.active_count() {
            assert_eq!(
            debug,
            "ThreadPool { name: None, queued_count: 0, total_count: 1, active_count: 1, max_count: 4 }"
        );
        } else {
            assert_eq!(
            debug,
            "ThreadPool { name: None, queued_count: 0, total_count: 1, active_count: 0, max_count: 4 }"
        );
        }
    }

    #[test]
    fn test_repeate_join() {
        let pool = ThreadPool::with_name("repeate join test".into(), 8);
        let test_count = Arc::new(AtomicUsize::new(0));

        for _ in 0..21 {
            let test_count = test_count.clone();
            pool.execute(0, move || {
                sleep(Duration::from_millis(100));
                test_count.fetch_add(1, Ordering::Release);
            });
        }

        println!("{:?}", pool);
        pool.join();
        assert_eq!(21, test_count.load(Ordering::Acquire));

        for _ in 0..21 {
            let test_count = test_count.clone();
            pool.execute(0, move || {
                sleep(Duration::from_millis(100));
                test_count.fetch_add(1, Ordering::Relaxed);
            });
        }
        pool.join();
        assert_eq!(42, test_count.load(Ordering::Relaxed));
    }

    #[test]
    fn test_multi_join() {
        // Toggle the following lines to debug the deadlock
        fn error(_s: String) {
            //use ::std::io::Write;
            //let stderr = ::std::io::stderr();
            //let mut stderr = stderr.lock();
            //stderr.write(&_s.as_bytes()).is_ok();
        }

        let pool0 = ThreadPool::with_name("multi join pool0".into(), 4);
        let pool1 = ThreadPool::with_name("multi join pool1".into(), 4);
        let (tx, rx) = std::sync::mpsc::channel();

        for i in 0..8 {
            let pool1 = pool1.clone();
            let pool0_ = pool0.clone();
            let tx = tx.clone();
            pool0.execute(0, move || {
                pool1.execute(0, move || {
                    error(format!("p1: {} -=- {:?}\n", i, pool0_));
                    pool0_.join();
                    error(format!("p1: send({})\n", i));
                    tx.send(i).expect("send i from pool1 -> main");
                });
                error(format!("p0: {}\n", i));
            });
        }
        drop(tx);

        error(format!("{:?}\n{:?}\n", pool0, pool1));
        pool0.join();
        error(format!("pool0.join() complete =-= {:?}", pool1));
        pool1.join();
        error("pool1.join() complete\n".into());
        assert_eq!(
            rx.iter().fold(0, |acc, i| acc + i),
            0 + 1 + 2 + 3 + 4 + 5 + 6 + 7
        );
    }

    #[test]
    fn test_empty_pool() {
        // Joining an empty pool must return imminently
        let pool = ThreadPool::new(4);

        pool.join();

        assert!(true);
    }

    #[test]
    fn test_no_fun_or_joy() {
        // What happens when you keep adding jobs after a join

        fn sleepy_function() {
            sleep(Duration::from_millis(100));
        }

        let pool = ThreadPool::with_name("no fun or joy".into(), 8);

        pool.execute(0, sleepy_function);

        let p_t = pool.clone();
        thread::spawn(move || {
            (0..13).map(|_| p_t.execute(0, sleepy_function)).count();
        });

        pool.join();
    }

    #[test]
    fn test_clone() {
        let pool = ThreadPool::with_name("clone example".into(), 2);

        // This batch of jobs will occupy the pool for some time
        for _ in 0..6 {
            pool.execute(0, move || {
                sleep(Duration::from_millis(200));
            });
        }

        // The following jobs will be inserted into the pool in a random fashion
        let t0 = {
            let pool = pool.clone();
            thread::spawn(move || {
                // wait for the first batch of tasks to finish
                pool.join();

                let (tx, rx) = std::sync::mpsc::channel();
                for i in 0..42 {
                    let tx = tx.clone();
                    pool.execute(0, move || {
                        tx.send(i).expect("channel will be waiting");
                    });
                }
                drop(tx);
                rx.iter()
                    .fold(0, |accumulator, element| accumulator + element)
            })
        };
        let t1 = {
            let pool = pool.clone();
            thread::spawn(move || {
                // wait for the first batch of tasks to finish
                pool.join();

                let (tx, rx) = std::sync::mpsc::channel();
                for i in 1..12 {
                    let tx = tx.clone();
                    pool.execute(0, move || {
                        tx.send(i).expect("channel will be waiting");
                    });
                }
                drop(tx);
                rx.iter()
                    .fold(1, |accumulator, element| accumulator * element)
            })
        };

        assert_eq!(
            861,
            t0.join()
                .expect("thread 0 will return after calculating additions",)
        );
        assert_eq!(
            39916800,
            t1.join()
                .expect("thread 1 will return after calculating multiplications",)
        );
    }

    #[test]
    fn test_sync_shared_data() {
        fn assert_sync<T: Sync>() {}
        assert_sync::<super::ThreadPoolSharedData>();
    }

    #[test]
    fn test_send_shared_data() {
        fn assert_send<T: Send>() {}
        assert_send::<super::ThreadPoolSharedData>();
    }

    #[test]
    fn test_send() {
        fn assert_send<T: Send>() {}
        assert_send::<ThreadPool>();
    }

    #[test]
    fn test_cloned_eq() {
        let a = ThreadPool::new(2);

        assert_eq!(a, a.clone());
    }
}<|MERGE_RESOLUTION|>--- conflicted
+++ resolved
@@ -423,6 +423,7 @@
     /// pool.execute(0, || println!("bar"));
     /// pool.join();
     /// ```
+    #[inline(always)]
     pub fn execute<F>(&self, pos: usize, job: F)
     where
         F: FnOnce() + Send + 'static,
@@ -441,6 +442,7 @@
     }
 
     /// Executes the function `job` on a thread in the pool with round-robin scheduling.
+    #[inline(always)]
     pub fn execute_rr<F>(&self, job: F)
     where
         F: FnOnce() + Send + 'static,
@@ -477,10 +479,7 @@
     }
 
     /// Returns the number of total jobs already executed in the pool.
-<<<<<<< HEAD
     #[inline(always)]
-=======
->>>>>>> 6ef5c8fd
     pub fn total_count(&self) -> usize {
         self.shared_data.total_count.load(Ordering::Relaxed)
     }
@@ -687,6 +686,7 @@
     /// assert!(a != b);
     /// assert!(b != a);
     /// ```
+    #[inline(always)]
     fn eq(&self, other: &ThreadPool) -> bool {
         let a: &ThreadPoolSharedData = &*self.shared_data;
         let b: &ThreadPoolSharedData = &*other.shared_data;
